--- conflicted
+++ resolved
@@ -59,15 +59,9 @@
     "@types/jsonwebtoken": "^9.0.10",
     "@types/node": "^24.5.2",
     "@types/supertest": "^6.0.3",
-<<<<<<< HEAD
-    "@typescript-eslint/eslint-plugin": "^8.44.1",
-    "@typescript-eslint/parser": "^8.46.1",
-    "cross-env": "^10.0.0",
-=======
     "@typescript-eslint/eslint-plugin": "^8.46.1",
     "@typescript-eslint/parser": "^8.44.1",
     "cross-env": "^10.1.0",
->>>>>>> 164f2e3d
     "eslint": "^9.36.0",
     "eslint-config-prettier": "^10.1.8",
     "eslint-plugin-prettier": "^5.5.4",
